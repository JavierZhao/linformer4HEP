--- conflicted
+++ resolved
@@ -22,14 +22,24 @@
         else:
             raise ValueError("Given aggregation string is not implemented. Use 'mean' or 'max'.")
 
-
+# ---------------------------
+# Attention Convolution Layer (unchanged)
+# ---------------------------
 class AttentionConvLayer(layers.Layer):
-
+    """
+    Applies one or more 2D convolutions on the attention scores (before softmax)
+    with different filter heights. Each convolution uses a kernel whose width exactly
+    matches the attention matrix’s width (proj_dim) so that the filter only moves
+    along the sequence (vertical) direction.
+    
+    A new parameter, vertical_stride, enables you to change the stride along the vertical dimension.
+    When vertical_stride > 1, the output is upsampled back to the original sequence length.
+    """
     def __init__(self, filter_heights=[1], vertical_stride=1, **kwargs):
         super(AttentionConvLayer, self).__init__(**kwargs)
         self.filter_heights = filter_heights
         self.vertical_stride = vertical_stride
-        self.conv_layers = [] 
+        self.conv_layers = []  # Will be instantiated in build()
 
     def build(self, input_shape):
         self.proj_dim = input_shape[-1]
@@ -82,7 +92,9 @@
     def call(self, inputs):
         return tf.math.tanh(self.alpha * inputs + self.beta)
 
-
+# ---------------------------
+# Clustered Linformer Attention (with share_EF support)
+# ---------------------------
 class ClusteredLinformerAttention(layers.Layer):
     def __init__(
         self,
@@ -253,9 +265,6 @@
         concat = tf.reshape(attn_out, (batch, -1, self.d_model))
         return self.dense(concat)
 
-<<<<<<< HEAD
-
-=======
     # for debugging
     # def call(self, x, mask=None):
     #     """
@@ -351,7 +360,6 @@
 # ---------------------------
 # Transformer Block and Classifier Builder (with share_EF)
 # ---------------------------
->>>>>>> 434bca24
 class LinformerTransformerBlock(layers.Layer):
     def __init__(self, d_model, d_ff, output_dim, num_heads, proj_dim,
                  cluster_E=False, cluster_F=False, share_EF=False,
